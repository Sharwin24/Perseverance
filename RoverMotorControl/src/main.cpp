/**
 * @file main.cpp
 * @author Sharwin Patil (sharwinpatil@u.northwestern.edu)
 * @brief Rover's motor firmware using an Adafruit Feather M4 Express
 * @date 2024-09-019
 * @version 3.0
 *
 * This board needs to interact with the following hardware:
 * 1. 2 MotorShield Featherwings to control 6 DC motors (3 per shield) over I2C
 * 3. Read from 6 encoders (12 GPIO pins)
 * 4. Communicate with Raspberry Pi 5 over SPI
 *
 * RPI5 -> MCU (SPI):
 * - 6 motor speeds
 * - 4 servo positions (steering angles)
 * MCU -> RPI5 (SPI):
 * - 6 encoder positions (for wheel odometry)
 *
 * 1. Encoder Task: Reading Encoders and saving encoder count (1kHz)
 * 2. Motor Task: PID Control loop for drive motors and updating PWM signals (200Hz)
 * 3. Communication Task: Handle SPI communication with RPI5 (100Hz)
 * 4. Steering Task: Control steering servos based on RPI5 commands (100Hz)
 */


#include <Arduino.h>
#include <SPI.h>
#include <Servo.h>
#include <PID_v1.h>
#include <Encoder.h>
#include <Adafruit_MotorShield.h>
#include <Adafruit_BusIO_Register.h>

#include <Arduino_FreeRTOS.h>
#include <task.h>
#include <semphr.h>

#include "rover_pins.h"

#define SERIAL_BAUD 115200 // Baud rate for Serial communication
#define PWM_FREQ 20000 // 20 kHz PWM frequency for motor control

 // --- Task Frequencies ---
#define MOTOR_TASK_FREQ 100 // [Hz]
#define MOTOR_TASK_PERIOD_MS (1000 / MOTOR_TASK_FREQ)
#define ENCODER_TASK_FREQ 1000 // [Hz]
#define ENCODER_TASK_PERIOD_MS (1000 / ENCODER_TASK_FREQ)
#define COMM_TASK_FREQ 100 // [Hz]
#define COMM_TASK_PERIOD_MS (1000 / COMM_TASK_FREQ)
#define STEER_TASK_FREQ 100 // [Hz]
#define STEER_TASK_PERIOD_MS (1000 / STEER_TASK_FREQ)
#define HEARTBEAT_TASK_FREQ 1 // [Hz]
#define HEARTBEAT_TASK_PERIOD_MS (1000 / HEARTBEAT_TASK_FREQ)

// Task Stack Sizes
#define TASK_STACK_SIZE 2048

// Motor Shield with I2C addresses 0x60 and 0x61 hosting the left and right 3 drive motors respectively
Adafruit_MotorShield AFMSLeft = Adafruit_MotorShield(0x60);
Adafruit_MotorShield AFMSRight = Adafruit_MotorShield(0x61);

// Create motor objects
Adafruit_DCMotor* FLMotor = AFMSLeft.getMotor(1);
Adafruit_DCMotor* MLMotor = AFMSLeft.getMotor(2);
Adafruit_DCMotor* RLMotor = AFMSLeft.getMotor(3);
Adafruit_DCMotor* FRMotor = AFMSRight.getMotor(1);
Adafruit_DCMotor* MRMotor = AFMSRight.getMotor(2);
Adafruit_DCMotor* RRMotor = AFMSRight.getMotor(3);

// Array of pointers to each motor that aligns with command and encoder arrays
Adafruit_DCMotor* motors[6] = {FLMotor, FRMotor, MLMotor, MRMotor, RLMotor, RRMotor};

// --- Shared Data and Mutexes ---
// Use volatile for variables shared between threads
volatile float motorSpeedCommands[6] = {0, 0, 0, 0, 0, 0}; // {FL, FR, ML, MR, RL, RR} [rad/s]
volatile float servoAngleCommands[4] = {0, 0, 0, 0}; // {FL, FR, RL, RR} [radians]
volatile long encoderCounts[6] = {0, 0, 0, 0, 0, 0}; // {FL, FR, ML, MR, RL, RR} [ticks]
<<<<<<< HEAD

SemaphoreHandle_t mutexSPI; // Mutex to protect shared data access
=======
>>>>>>> 347861a4

// Global timing variables for tasks
uint32_t prevMotorUpdateUs = 0;
long prevEncoderCounts[6] = {0, 0, 0, 0, 0, 0};

// --- Peripherals and Controllers ---
// PID control instances
const double Kp = 2.0, Ki = 5.0, Kd = 1.0;
double pid_inputs[6], pid_outputs[6], pid_targets[6];

PID pid_controllers[6] = {
    PID(&pid_inputs[0], &pid_outputs[0], &pid_targets[0], Kp, Ki, Kd, DIRECT),
    PID(&pid_inputs[1], &pid_outputs[1], &pid_targets[1], Kp, Ki, Kd, DIRECT),
    PID(&pid_inputs[2], &pid_outputs[2], &pid_targets[2], Kp, Ki, Kd, DIRECT),
    PID(&pid_inputs[3], &pid_outputs[3], &pid_targets[3], Kp, Ki, Kd, DIRECT),
    PID(&pid_inputs[4], &pid_outputs[4], &pid_targets[4], Kp, Ki, Kd, DIRECT),
    PID(&pid_inputs[5], &pid_outputs[5], &pid_targets[5], Kp, Ki, Kd, DIRECT),
};

// Encoder instances
Encoder encoders[6] = {
    Encoder(FL_ENCODER_A_PIN, FL_ENCODER_B_PIN),
    Encoder(FR_ENCODER_A_PIN, FR_ENCODER_B_PIN),
    Encoder(ML_ENCODER_A_PIN, ML_ENCODER_B_PIN),
    Encoder(MR_ENCODER_A_PIN, MR_ENCODER_B_PIN),
    Encoder(RL_ENCODER_A_PIN, RL_ENCODER_B_PIN),
    Encoder(RR_ENCODER_A_PIN, RR_ENCODER_B_PIN),
};

// Servo instances
Servo servos[4];
const uint8_t servo_pins[4] = {
    FL_STEERING_SERVO_PIN,
    FR_STEERING_SERVO_PIN,
    RL_STEERING_SERVO_PIN,
    RR_STEERING_SERVO_PIN,
};

// ---------- Task Functions ----------

/**
 * @brief Encoder task running at 1kHz
 *
 * @note Stores latest encoder values from hardware encoders (ISR driven)
 * into shared encoderCounts array which will be communicated to RPI5
 * and used for PID feedback
 *
 */
<<<<<<< HEAD
void EncoderTask(void* pvParameters) {
  TickType_t xLastWakeTime = xTaskGetTickCount();
  while (true) {
    for (uint8_t i = 0; i < 6; ++i) {
      encoderCounts[i] = encoders[i].read();
    }
    vTaskDelayUntil(&xLastWakeTime, pdMS_TO_TICKS(ENCODER_TASK_PERIOD_MS));
=======
void encoderTask() {
  for (uint8_t i = 0; i < 6; ++i) {
    encoderCounts[i] = encoders[i].read();
>>>>>>> 347861a4
  }
}

/**
 * @brief Motor control task running at 200Hz
 *
 * @note Implements a PID control loop for each drive motor
 * using the encoder feedback to calculate motor velocities
 *
 */
<<<<<<< HEAD
void MotorTask(void* pvParameters) {
  TickType_t xLastWakeTime = xTaskGetTickCount();
  while (true) {
    unsigned long now = millis();
    double dt = (now - prevMotorUpdate) / 1000.0;
    prevMotorUpdate = now;

    // Copy shared data to local variables to minimize critical section time
    double local_motor_cmd[6];
    if (xSemaphoreTake(mutexSPI, portMAX_DELAY) == pdTRUE) {
      for (uint8_t i = 0; i < 6; ++i) {
        local_motor_cmd[i] = motorSpeedCommands[i];
      }
      xSemaphoreGive(mutexSPI);
    }
=======
void motorTask() {
  // Use microsecond timer for better dt precision
  uint32_t nowUs = micros();
  uint32_t dt_us = nowUs - prevMotorUpdateUs; // handles wrap-around for uint32_t
  prevMotorUpdateUs = nowUs;
  // Convert to seconds
  double dt = dt_us * 1e-6;

  // Save a local copy of the motor speed commands to minimize time spent
  // accessing the shared volatile array
  double local_motor_cmd[6];
  for (uint8_t i = 0; i < 6; ++i) {
    local_motor_cmd[i] = motorSpeedCommands[i];
  }
>>>>>>> 347861a4

    for (uint8_t i = 0; i < 6; ++i) {
      long c = encoderCounts[i];
      double vel = (double)(c - prevEncoderCounts[i]) / dt; // ticks/s
      prevEncoderCounts[i] = c;

      pid_inputs[i] = vel;
      pid_targets[i] = local_motor_cmd[i];
      pid_controllers[i].Compute();
      double output = pid_outputs[i];
      uint16_t pwm = static_cast<uint16_t>(fabs(output));
      motors[i]->setSpeedFine(pwm);
      motors[i]->run((output >= 0) ? FORWARD : BACKWARD);
    }
    vTaskDelayUntil(&xLastWakeTime, pdMS_TO_TICKS(MOTOR_TASK_PERIOD_MS));
  }
}


/**
 * @brief Steering task running at 100Hz
 *
 * @note Accesses shared servoAngleCommands array to set servo positions
 *
 */
void SteeringTask(void* pvParameters) {
  TickType_t xLastWakeTime = xTaskGetTickCount();
  while (true) {
    // Copy shared data to local variables
    float local_servo_angles[4];
    if (xSemaphoreTake(mutexSPI, portMAX_DELAY) == pdTRUE) {
      for (uint8_t i = 0; i < 4; i++) {
        local_servo_angles[i] = servoAngleCommands[i];
      }
      xSemaphoreGive(mutexSPI);
    }

    for (uint8_t i = 0; i < 4; i++) {
      float degrees = degrees(local_servo_angles[i]);
      servos[i].write(map(degrees, -90, 90, 0, 180));
    }
    vTaskDelayUntil(&xLastWakeTime, pdMS_TO_TICKS(STEER_TASK_PERIOD_MS));
  }
}

/**
 * @brief Communication task running at 100Hz
 *
 * @note Handles SPI communication with RPI5 and accesses shared command arrays
 *
 */
void CommsTask(void* pvParameters) {
  TickType_t xLastWakeTime = xTaskGetTickCount();
  while (true) {
    uint8_t txBuffer[24];
    uint8_t rxBuffer[40];

    // SPI slave receives data, then sends data
    SPI.transfer(0, rxBuffer, 40, 0);

    float received_motor_speeds[6];
    for (int i = 0; i < 6; ++i) {
      union { uint32_t u; float f; } u32f;
      memcpy(&u32f.u, &rxBuffer[i * 4], 4);
      received_motor_speeds[i] = u32f.f;
    }

    float received_servo_angles[4];
    for (int i = 0; i < 4; ++i) {
      union { uint32_t u; float f; } u32f;
      memcpy(&u32f.u, &rxBuffer[24 + i * 4], 4);
      received_servo_angles[i] = u32f.f;
    }

    if (xSemaphoreTake(mutexSPI, portMAX_DELAY) == pdTRUE) {
      memcpy((void*)motorSpeedCommands, received_motor_speeds, sizeof(received_motor_speeds));
      memcpy((void*)servoAngleCommands, received_servo_angles, sizeof(received_servo_angles));
      xSemaphoreGive(mutexSPI);
    }

    if (xSemaphoreTake(mutexSPI, portMAX_DELAY) == pdTRUE) {
      for (uint8_t i = 0; i < 6; ++i) {
        uint32_t count = (uint32_t)encoderCounts[i];
        memcpy(&txBuffer[i * 4], &count, 4);
      }
      xSemaphoreGive(mutexSPI);
    }

    SPI.transfer(txBuffer, NULL, 24, 0);

    vTaskDelayUntil(&xLastWakeTime, pdMS_TO_TICKS(COMM_TASK_PERIOD_MS));
  }
}

/**
 * @brief Heartbeat task running at 1Hz
 *
 * @note Indicates system is running
 *
 */
void HeartbeatTask(void* pvParameters) {
  TickType_t xLastWakeTime = xTaskGetTickCount();
  while (true) {
    digitalWrite(DEBUG_LED, HIGH);
    vTaskDelay(pdMS_TO_TICKS(100));
    digitalWrite(DEBUG_LED, LOW);
    vTaskDelayUntil(&xLastWakeTime, pdMS_TO_TICKS(HEARTBEAT_TASK_PERIOD_MS));
  }
}


void setup() {
  // Initialize Serial port
  Serial.begin(SERIAL_BAUD);
  pinMode(LED_BUILTIN, OUTPUT);
  pinMode(SPI_CS_PIN, INPUT_PULLUP);

  // Attach servo motors
  for (uint8_t i = 0; i < 4; i++) {
    pinMode(servo_pins[i], OUTPUT);
    servos[i].attach(servo_pins[i]);
  }

  // Set up PID controllers
  for (uint8_t i = 0; i < 6; ++i) {
    pid_controllers[i].SetMode(AUTOMATIC);
    pid_controllers[i].SetOutputLimits(-4095, 4095); // Use 12-bit PWM
    pid_controllers[i].SetSampleTime(MOTOR_TASK_PERIOD_MS); // = 5 ms for 200 Hz
  }

  // Initialize Motor Shields
  AFMSLeft.begin();
  AFMSRight.begin();

  // Enable motors
  for (uint8_t i = 0; i < 6; i++) {
    motors[i]->setSpeed(0);
    motors[i]->run(RELEASE);
  }

<<<<<<< HEAD
  // Configure SPI slave mode
  SPI.setSCK(SPI_SCK_PIN);
  SPI.setMISO(SPI_MISO_PIN);
  SPI.setMOSI(SPI_MOSI_PIN);
  SPI.begin_slave(SPI_CS_PIN);

  mutexSPI = xSemaphoreCreateMutex();

  xTaskCreate(EncoderTask, "Encoder", TASK_STACK_SIZE, NULL, 4, NULL);
  xTaskCreate(MotorTask, "Motor", TASK_STACK_SIZE, NULL, 3, NULL);
  xTaskCreate(SteeringTask, "Steering", TASK_STACK_SIZE, NULL, 2, NULL);
  xTaskCreate(CommsTask, "Comms", TASK_STACK_SIZE, NULL, 2, NULL);
  xTaskCreate(HeartbeatTask, "Heartbeat", TASK_STACK_SIZE, NULL, 1, NULL);

  vTaskStartScheduler();
}

void loop() {
  // Not used when using FreeRTOS
=======
  // Initialize SPI
  spiDevice.begin();

  // Initialize timing baseline for motor task
  prevMotorUpdateUs = micros();

  // Attach callbacks and set intervals for each thread
  motorThread.onRun(motorTask);
  encoderThread.onRun(encoderTask);
  steeringThread.onRun(steeringTask);
  commsThread.onRun(commsTask);
  heartbeatThread.onRun(heartbeatTask);
  motorThread.setInterval(MOTOR_TASK_PERIOD_MS);
  encoderThread.setInterval(ENCODER_TASK_PERIOD_MS);
  steeringThread.setInterval(STEER_TASK_PERIOD_MS);
  commsThread.setInterval(COMM_TASK_PERIOD_MS);
  heartbeatThread.setInterval(HEARTBEAT_TASK_PERIOD_MS);
}

void loop() {
  // Run each thread at the appropriate interval
  if (encoderThread.shouldRun()) { encoderThread.run(); }
  if (motorThread.shouldRun()) { motorThread.run(); }
  if (steeringThread.shouldRun()) { steeringThread.run(); }
  if (commsThread.shouldRun()) { commsThread.run(); }
  if (heartbeatThread.shouldRun()) { heartbeatThread.run(); }
>>>>>>> 347861a4
}<|MERGE_RESOLUTION|>--- conflicted
+++ resolved
@@ -75,11 +75,8 @@
 volatile float motorSpeedCommands[6] = {0, 0, 0, 0, 0, 0}; // {FL, FR, ML, MR, RL, RR} [rad/s]
 volatile float servoAngleCommands[4] = {0, 0, 0, 0}; // {FL, FR, RL, RR} [radians]
 volatile long encoderCounts[6] = {0, 0, 0, 0, 0, 0}; // {FL, FR, ML, MR, RL, RR} [ticks]
-<<<<<<< HEAD
 
 SemaphoreHandle_t mutexSPI; // Mutex to protect shared data access
-=======
->>>>>>> 347861a4
 
 // Global timing variables for tasks
 uint32_t prevMotorUpdateUs = 0;
@@ -128,19 +125,12 @@
  * and used for PID feedback
  *
  */
-<<<<<<< HEAD
-void EncoderTask(void* pvParameters) {
   TickType_t xLastWakeTime = xTaskGetTickCount();
   while (true) {
     for (uint8_t i = 0; i < 6; ++i) {
       encoderCounts[i] = encoders[i].read();
     }
     vTaskDelayUntil(&xLastWakeTime, pdMS_TO_TICKS(ENCODER_TASK_PERIOD_MS));
-=======
-void encoderTask() {
-  for (uint8_t i = 0; i < 6; ++i) {
-    encoderCounts[i] = encoders[i].read();
->>>>>>> 347861a4
   }
 }
 
@@ -151,7 +141,6 @@
  * using the encoder feedback to calculate motor velocities
  *
  */
-<<<<<<< HEAD
 void MotorTask(void* pvParameters) {
   TickType_t xLastWakeTime = xTaskGetTickCount();
   while (true) {
@@ -167,22 +156,6 @@
       }
       xSemaphoreGive(mutexSPI);
     }
-=======
-void motorTask() {
-  // Use microsecond timer for better dt precision
-  uint32_t nowUs = micros();
-  uint32_t dt_us = nowUs - prevMotorUpdateUs; // handles wrap-around for uint32_t
-  prevMotorUpdateUs = nowUs;
-  // Convert to seconds
-  double dt = dt_us * 1e-6;
-
-  // Save a local copy of the motor speed commands to minimize time spent
-  // accessing the shared volatile array
-  double local_motor_cmd[6];
-  for (uint8_t i = 0; i < 6; ++i) {
-    local_motor_cmd[i] = motorSpeedCommands[i];
-  }
->>>>>>> 347861a4
 
     for (uint8_t i = 0; i < 6; ++i) {
       long c = encoderCounts[i];
@@ -323,7 +296,6 @@
     motors[i]->run(RELEASE);
   }
 
-<<<<<<< HEAD
   // Configure SPI slave mode
   SPI.setSCK(SPI_SCK_PIN);
   SPI.setMISO(SPI_MISO_PIN);
@@ -343,32 +315,4 @@
 
 void loop() {
   // Not used when using FreeRTOS
-=======
-  // Initialize SPI
-  spiDevice.begin();
-
-  // Initialize timing baseline for motor task
-  prevMotorUpdateUs = micros();
-
-  // Attach callbacks and set intervals for each thread
-  motorThread.onRun(motorTask);
-  encoderThread.onRun(encoderTask);
-  steeringThread.onRun(steeringTask);
-  commsThread.onRun(commsTask);
-  heartbeatThread.onRun(heartbeatTask);
-  motorThread.setInterval(MOTOR_TASK_PERIOD_MS);
-  encoderThread.setInterval(ENCODER_TASK_PERIOD_MS);
-  steeringThread.setInterval(STEER_TASK_PERIOD_MS);
-  commsThread.setInterval(COMM_TASK_PERIOD_MS);
-  heartbeatThread.setInterval(HEARTBEAT_TASK_PERIOD_MS);
-}
-
-void loop() {
-  // Run each thread at the appropriate interval
-  if (encoderThread.shouldRun()) { encoderThread.run(); }
-  if (motorThread.shouldRun()) { motorThread.run(); }
-  if (steeringThread.shouldRun()) { steeringThread.run(); }
-  if (commsThread.shouldRun()) { commsThread.run(); }
-  if (heartbeatThread.shouldRun()) { heartbeatThread.run(); }
->>>>>>> 347861a4
 }